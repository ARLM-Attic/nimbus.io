package avail

import (
	"fmt"
	"os"

	"github.com/garyburd/redigo/redis"

	"fog"
	"tools"
)

type availability struct {
	RedisWebMonitorHash string
	HostAddress         string
	HostResolver        tools.HostResolver
}

// Availability returns an entity that implements the Availability
// interface. .
func NewAvailability() (Availability, error) {
	var a availability
	var hostName string
	var err error

	if hostName, err = os.Hostname(); err != nil {
		return a, err
	}

	a.RedisWebMonitorHash = fmt.Sprintf("nimbus.io.web_monitor.%s", hostName)

	a.HostResolver = tools.NewHostResolver()
	if a.HostAddress, err = a.HostResolver.Lookup(hostName); err != nil {
		return a, err
	}

	fog.Info("Availability for host %s %s", hostName, a.HostAddress)
	return a, nil
}

func (a availability) AvailableHosts(hostNames []string, destPort string) (
	[]string, error) {
	var err error

	var availHosts []string
	for _, hostName := range hostNames {
		var address string
<<<<<<< HEAD
		var ok bool
=======
		var err error
>>>>>>> 1e7fa332

		if address, err = a.HostResolver.Lookup(hostName); err != nil {
			fog.Warn("Host %s not available: %s", hostName, err)
			continue
		}

		addressKey := fmt.Sprintf("%s:%s", address, destPort)

		availJSON, err := redis.Bytes(tools.RedisDo("HGET",
			a.RedisWebMonitorHash, addressKey))
		if err != nil {
			fog.Warn("Host %s not available: '%s %s %s' %s", hostName,
				"HGET", a.RedisWebMonitorHash, addressKey, err)
			continue
		}

		hostAvail, err := parseAvailJSON(availJSON)
		if err != nil {
			fog.Warn("Host %s not available: unable to parse JSON %q %s",
				hostName, availJSON, err)
			continue
		}

		if hostAvail.Reachable {
			availHosts = append(availHosts, hostName)
		} else {
			fog.Warn("host %s listed as unreachable %f", hostName,
				hostAvail.TimestampFloat)
		}
	}

	if len(availHosts) == 0 {
		fog.Warn("unable to find available hosts, using all")
		return hostNames, nil
	}

	// to start with, just make all hosts available
	return availHosts, nil
}<|MERGE_RESOLUTION|>--- conflicted
+++ resolved
@@ -45,11 +45,7 @@
 	var availHosts []string
 	for _, hostName := range hostNames {
 		var address string
-<<<<<<< HEAD
-		var ok bool
-=======
 		var err error
->>>>>>> 1e7fa332
 
 		if address, err = a.HostResolver.Lookup(hostName); err != nil {
 			fog.Warn("Host %s not available: %s", hostName, err)
