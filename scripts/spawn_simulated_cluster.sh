#!/bin/bash 

# simple script for spawning a new test simulated cluster

export PATH="/usr/lib/postgresql/9.1/bin:/usr/lib/postgresql/9.0/bin:/usr/loca/bin:$PATH"
export SIM_DIR="/tmp/clustersim"
export PYTHONPATH=$PWD
export BASE_PORT=9000

# NIMBUSIO_LOG_DIR=/tmp/test TEST_BASE_PATH=/tmp/test 

if [ -d $SIM_DIR ]; then
    rm -rf $SIM_DIR 
fi
PYTHON="python2.7"

<<<<<<< HEAD
python2.7 test/nimbusio_sim/nimbusio_sim_main.py \
=======
$PYTHON test/nimbusio_sim/nimbusio_sim_main.py \
>>>>>>> a585d1b9
    --basedir $SIM_DIR --baseport $BASE_PORT \
    --logprune --start --singledb --create 
# --systemdb<|MERGE_RESOLUTION|>--- conflicted
+++ resolved
@@ -14,11 +14,7 @@
 fi
 PYTHON="python2.7"
 
-<<<<<<< HEAD
-python2.7 test/nimbusio_sim/nimbusio_sim_main.py \
-=======
 $PYTHON test/nimbusio_sim/nimbusio_sim_main.py \
->>>>>>> a585d1b9
     --basedir $SIM_DIR --baseport $BASE_PORT \
     --logprune --start --singledb --create 
 # --systemdb