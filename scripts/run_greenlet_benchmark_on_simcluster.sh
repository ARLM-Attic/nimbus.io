--- conflicted
+++ resolved
@@ -61,11 +61,7 @@
     MOTOBOTO_IDENTIY="$CLIENT_PATH/$TEST_USERNAME"
     if [ ! -e $MOTOBOTO_IDENTIY ]; then
         echo "Creating user $TEST_USERNAME with config $MOTOBOTO_IDENTIY"
-<<<<<<< HEAD
-        python2.7 customer/customer_main.py --create-customer \
-=======
         "${PYTHON}" customer/customer_main.py --create-customer \
->>>>>>> a585d1b9
             --username=$TEST_USERNAME > $MOTOBOTO_IDENTIY
     fi 
 done
@@ -73,11 +69,7 @@
 export NIMBUSIO_CONNECTION_TIMEOUT=360.0
 
 # run the benchmark
-<<<<<<< HEAD
-python2.7 $MOTOBOTO_BENCH_DIR/motoboto_benchmark_greenlet_main.py \
-=======
 ${PYTHON} $MOTOBOTO_BENCH_DIR/motoboto_benchmark_greenlet_main.py \
->>>>>>> a585d1b9
     --test-script="$SCRIPTS_DIR/motoboto_big_test_script.json" \
     --user-identity-dir="$CLIENT_PATH" \
     --max-users=100 \
