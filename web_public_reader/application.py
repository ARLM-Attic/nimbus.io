"""
application.py

The nimbus.io wsgi application

"""
import httplib
import logging
import mimetypes
import os
import re
import json
import urllib

from webob.dec import wsgify
from webob import exc
from webob import Response

from tools.data_definitions import http_timestamp_str, \
        parse_http_timestamp

from web_public_reader.exceptions import SpaceAccountingServerDownError, \
        SpaceUsageFailedError
from web_public_reader.listmatcher import list_keys, list_versions
from web_public_reader.space_usage_getter import SpaceUsageGetter
from web_public_reader.stat_getter import \
    get_last_modified_and_content_length, \
    last_modified_and_content_length_from_status_rows
from web_public_reader.retriever import Retriever
from web_public_reader.meta_manager import retrieve_meta
from web_public_reader.conjoined_manager import list_conjoined_archives, \
        list_upload_in_conjoined
from web_public_reader.url_discriminator import parse_url, \
        action_respond_to_ping, \
        action_list_versions, \
        action_space_usage, \
        action_list_keys, \
        action_retrieve_meta, \
        action_retrieve_key, \
        action_head_key, \
        action_list_conjoined, \
        action_list_upload_in_conjoined

_reply_timeout = float(
    os.environ.get("NIMBUS_IO_REPLY_TIMEOUT",  str(5 * 60.0))
)

_content_type_json = "application/json"
_range_re = re.compile("^bytes=(?P<lower_bound>\d+)-(?P<upper_bound>\d*)$")

def _fix_timestamp(timestamp):
    return (None if timestamp is None else http_timestamp_str(timestamp))

def _parse_range_header(range_header):
    """
    parse a header of the form Range: bytes=500-999
    """
    log = logging.getLogger("_parse_range_header")
    match_object = _range_re.match(range_header)
    if match_object is None:
        error_message = "unparsable range header '{0}'".format(range_header)
        log.error(error_message)
        raise exc.HTTPServiceUnavailable(error_message)

    lower_bound = int(match_object.group("lower_bound"))
    if len (match_object.group("upper_bound")) == 0:
        upper_bound = None
    else:
        upper_bound = int(match_object.group("upper_bound"))

    if upper_bound is not None and lower_bound > upper_bound:
        error_message = "invalid range header '{0}'".format(range_header)
        log.error(error_message)
        raise exc.HTTPServiceUnavailable(error_message)

    slice_offset = lower_bound
    if upper_bound is None:
        slice_size = None
    else:
        slice_size = upper_bound - lower_bound + 1

    return (lower_bound, upper_bound, slice_offset, slice_size, )

def _content_range_header(lower_bound, upper_bound, total_file_size):
    if upper_bound is None:
        upper_bound = total_file_size - 1
    return "bytes {0}-{1}/{2}".format(lower_bound, 
                                      upper_bound, 
                                      total_file_size)

class Application(object):
    def __init__(
        self, 
        memcached_client,
        local_interaction_pool,
        cluster_row,
        id_translator,
        authenticator, 
        accounting_client,
        event_push_client
    ):
        self._log = logging.getLogger("Application")
        self._memcached_client = memcached_client
        self._interaction_pool = local_interaction_pool
        self._cluster_row = cluster_row
        self._id_translator = id_translator
        self._authenticator = authenticator
        self.accounting_client = accounting_client
        self._event_push_client = event_push_client

        self._dispatch_table = {
            action_respond_to_ping      : self._respond_to_ping,
            action_list_versions        : self._list_versions,
            action_space_usage          : self._collection_space_usage,
            action_list_keys            : self._list_keys,
            action_retrieve_meta        : self._retrieve_meta,
            action_retrieve_key         : self._retrieve_key,
            action_head_key             : self._head_key,
            action_list_conjoined       : self._list_conjoined,
            action_list_upload_in_conjoined : self._list_upload_in_conjoined,
        }

    @wsgify
    def __call__(self, req):

        result = parse_url(req.method, req.url)
        if result is None:
            self._log.error("Unparseable URL: %r" % (req.url, ))
            raise exc.HTTPNotFound(req.url)

        action_tag, match_object = result
        try:
            return self._dispatch_table[action_tag](req, match_object)
        except exc.HTTPException, instance:
            self._log.error("%s %s %s %r" % (
                instance.__class__.__name__, 
                instance, 
                action_tag,
                req.url
            ))
            raise
        except Exception, instance:
            self._log.exception("%s" % (req.url, ))
            self._event_push_client.exception(
                "unhandled_exception",
                str(instance),
                exctype=instance.__class__.__name__
            )
            raise

    def _respond_to_ping(self, _req, _match_object):
        # self._log.debug("_respond_to_ping")
        # Ticket #44 We don't send Connection: close here
        # because this is an internal URI
        response = Response(status=200, content_type="text/plain")
        response.body_file.write("ok")
        return response

    def _list_versions(self, req, match_object):
        collection_name = match_object.group("collection_name")
        self._log.debug("_list_versions")

        try:
            collection_entry = \
                self._authenticator.authenticate(collection_name,
                                                 req)
        except Exception, instance:
            self._log.exception("%s" % (instance, ))
            raise exc.HTTPBadRequest()
            
        if collection_entry is None:
            raise exc.HTTPUnauthorized()

        variable_names = [
            "prefix",
            "max_keys",
            "delimiter",
            "key_marker",
            "version_id_marker",
        ]

        # pass on any variable names we recognize as keyword args
        kwargs = dict()
        for variable_name in variable_names:
            if variable_name in req.GET:
                variable_value = req.GET[variable_name]
                variable_value = urllib.unquote_plus(variable_value)
                variable_value = variable_value.decode("utf-8")
                kwargs[variable_name] = variable_value

        # translate version id to the form we use internally
        if "version_id_marker" in kwargs:
            kwargs["version_id_marker"] = self._id_translator.internal_id(
                kwargs["version_id_marker"]
            )

        self._log.info(
            "_list_versions: collection = (%s) username = %r %r %s" % (
                collection_entry.collection_id,
                collection_entry.collection_name,
                collection_entry.username,
                kwargs
            )
        )
        result_dict = list_versions(self._interaction_pool,
                                    collection_entry.collection_id, 
                                    **kwargs)

        # translate version ids to the form we show to the public
        if "key_data" in result_dict:
            for key_entry in result_dict["key_data"]:
                key_entry["version_identifier"] = \
                    self._id_translator.public_id(
                        key_entry["version_identifier"]
                    )

        response = Response(content_type=_content_type_json)
        # 2012-09-06 dougfort Ticket #44 (temporary Connection: close)
        response.headers["Connection"] = "close"
        # 2012-08-16 dougfort Ticket #29 - format json for debuging
        response.body_file.write(json.dumps(result_dict, 
                                            sort_keys=True, 
                                            indent=4))
        return response

    def _collection_space_usage(self, req, match_object):
        username = match_object.group("username")
        collection_name = match_object.group("collection_name")
        self._log.debug("_collection_space_usage")

        try:
            collection_entry = \
                self._authenticator.authenticate(collection_name,
                                                 req)
        except Exception, instance:
            self._log.exception("%s" % (instance, ))
            raise exc.HTTPBadRequest()
            
        if collection_entry is None:
            raise exc.HTTPUnauthorized()

        self._log.info("_collection_space_usage: %r %r" % (
            username, collection_name
        ))

        getter = SpaceUsageGetter(self.accounting_client)
        try:
            usage = getter.get_space_usage(collection_entry.id, _reply_timeout)
        except (SpaceAccountingServerDownError, SpaceUsageFailedError), e:
            raise exc.HTTPServiceUnavailable(str(e))

        response = Response(content_type=_content_type_json)
        # 2012-09-06 dougfort Ticket #44 (temporary Connection: close)
        response.headers["Connection"] = "close"
        # 2012-08-16 dougfort Ticket #29 - format json for debuging
        response.body_file.write(json.dumps(usage, sort_keys=True, indent=4))
        return response

    def _list_keys(self, req, match_object):
        collection_name = match_object.group("collection_name")
        self._log.debug("_list_keys")

        try:
            collection_entry = \
                self._authenticator.authenticate(collection_name,
                                                 req)
        except Exception, instance:
            self._log.exception("%s" % (instance, ))
            raise exc.HTTPBadRequest()
            
        if collection_entry is None:
            raise exc.HTTPUnauthorized()

        variable_names = [
            "prefix",
            "max_keys",
            "delimiter",
            "marker"
        ]

        # pass on any variable names we recognize as keyword args
        kwargs = dict()
        for variable_name in variable_names:
            if variable_name in req.GET:
                variable_value = req.GET[variable_name]
                variable_value = urllib.unquote_plus(variable_value)
                variable_value = variable_value.decode("utf-8")
                kwargs[variable_name] = variable_value

        self._log.info(
            "_list_keys: collection = (%s) username = %r %r %s" % (
                collection_entry.collection_id,
                collection_entry.collection_name,
                collection_entry.username,
                kwargs
            )
        )
        result_dict = list_keys(self._interaction_pool,
                                collection_entry.collection_id, 
                                **kwargs)

        # translate version ids to the form we show to the public
        if "key_data" in result_dict:
            for key_entry in result_dict["key_data"]:
                key_entry["version_identifier"] = \
                    self._id_translator.public_id(
                        key_entry["version_identifier"]
                    )

        response = Response(content_type=_content_type_json)
        # 2012-09-06 dougfort Ticket #44 (temporary Connection: close)
        response.headers["Connection"] = "close"
        # 2012-08-16 dougfort Ticket #29 - format json for debuging
        response.body_file.write(json.dumps(result_dict, 
                                            sort_keys=True,
                                            indent=4))
        return response

    def _retrieve_key(self, req, match_object):
        collection_name = match_object.group("collection_name")
        key = match_object.group("key")
        self._log.debug("_retrieve_key")

        try:
            collection_entry = \
                self._authenticator.authenticate(collection_name,
                                                 req)
        except Exception, instance:
            self._log.exception("%s" % (instance, ))
            raise exc.HTTPBadRequest()
            
        if collection_entry is None:
            raise exc.HTTPUnauthorized()

        try:
            key = urllib.unquote_plus(key)
            key = key.decode("utf-8")
        except Exception, instance:
            raise exc.HTTPServiceUnavailable(str(instance))

        version_id = None
        if "version_identifier" in req.GET:
            version_identifier = req.GET["version_identifier"]
            version_identifier = urllib.unquote_plus(version_identifier)
            version_id = self._id_translator.internal_id(version_identifier)

        lower_bound = 0
        upper_bound = None
        slice_offset = 0
        slice_size = None
        if "range" in req.headers:
            lower_bound, upper_bound, slice_offset, slice_size = \
                _parse_range_header(req.headers["range"])

        description = "retrieve: (%s)%r %r key=%r version=%r %r:%r" % (
            collection_entry.collection_id,
            collection_entry.collection_name,
            collection_entry.username,
            key,
            version_id,
            slice_offset,
            slice_size
        )
        self._log.info(description)

        retriever = Retriever(
            self._memcached_client,
            self._interaction_pool,
            collection_entry.collection_id,
            key,
            version_id,
            slice_offset,
            slice_size
        )

        response_headers = dict()
        response = Response(headers=response_headers)

        try:
            retrieve_generator = retriever.retrieve(response, _reply_timeout)
        except Exception, instance:
            self._log.exception("retrieve_failed {0}".format(instance))
            self._event_push_client.exception(
                "unhandled_exception in retrieve",
                str(instance),
                exctype=instance.__class__.__name__
            )
            raise

        last_modified, content_length = \
            last_modified_and_content_length_from_status_rows(
                retriever.status_rows)

        if last_modified is None or content_length is None:
            raise exc.HTTPNotFound("Not Found: %r" % (key, ))

        # Ticket #31 Guess Content-Type and Content-Encoding
        content_type, content_encoding = \
            mimetypes.guess_type(key, strict=False)

        # Ticket #37 handle If-Modified-Since and If-Unmodified-Since headers

        if "If-Modified-Since" in req.headers:
            timestamp_str = req.headers["If-Modified-Since"]
            try:
                timestamp = parse_http_timestamp(timestamp_str)
            except Exception, instance:
                self._log.error(
                    "unparsable timestamp '{0}'".format(timestamp_str))
                raise exc.HTTPServiceUnavailable(str(instance))
            if last_modified < timestamp:
<<<<<<< HEAD
                response = Response()
                # 2012-09-06 dougfort Ticket #44 (temporary Connection: close)
                response.headers["Connection"] = "close"
=======
>>>>>>> ddd5c285
                response.last_modified = last_modified
                response.status_int = httplib.NOT_MODIFIED
                return  response

        if "If-Unmodified-Since" in req.headers:
            timestamp_str = req.headers["If-Unmodified-Since"]
            try:
                timestamp = parse_http_timestamp(timestamp_str)
            except Exception, instance:
                self._log.error(
                    "unparsable timestamp '{0}'".format(timestamp_str))
                raise exc.HTTPServiceUnavailable(str(instance))
            if last_modified > timestamp:
<<<<<<< HEAD
                response = Response()
                # 2012-09-06 dougfort Ticket #44 (temporary Connection: close)
                response.headers["Connection"] = "close"
=======
>>>>>>> ddd5c285
                response.last_modified = last_modified
                response.status_int = httplib.PRECONDITION_FAILED
                return  response

        if "range" in req.headers:
            status_int = httplib.PARTIAL_CONTENT
            response_headers["Content-Range"] = \
                _content_range_header(lower_bound,
                                      upper_bound,
                                      retriever.total_file_size)
            content_length = slice_size
        else:
            status_int = httplib.OK

<<<<<<< HEAD
        response = Response(headers=response_headers)
        # 2012-09-06 dougfort Ticket #44 (temporary Connection: close)
        response.headers["Connection"] = "close"
=======
>>>>>>> ddd5c285
        response.last_modified = last_modified
        response.content_length = content_length

        if content_type is None:
            response.content_type = "application/octet-stream"
        else:
            response.content_type = content_type
        if content_encoding is not None:
            response.content_encoding = content_encoding

        response.status_int = status_int
        response.app_iter = retrieve_generator
        return  response

    def _retrieve_meta(self, req, match_object):
        collection_name = match_object.group("collection_name")
        key = match_object.group("key")
        self._log.debug("_retrieve_meta")

        try:
            collection_entry = \
                self._authenticator.authenticate(collection_name,
                                                 req)
        except Exception, instance:
            self._log.exception("%s" % (instance, ))
            raise exc.HTTPBadRequest()
            
        if collection_entry is None:
            raise exc.HTTPUnauthorized()

        try:
            key = urllib.unquote_plus(key)
            key = key.decode("utf-8")
        except Exception, instance:
            raise exc.HTTPServiceUnavailable(str(instance))

        meta_dict = retrieve_meta(self._interaction_pool, 
                                  collection_entry.collection_id, 
                                  key)

        if meta_dict is None:
            raise exc.HTTPNotFound(req.url)

        response = Response(content_type=_content_type_json)
        # 2012-09-06 dougfort Ticket #44 (temporary Connection: close)
        response.headers["Connection"] = "close"
        # 2012-08-16 dougfort Ticket #29 - set format json for debuging
        response.body_file.write(json.dumps(meta_dict, 
                                            sort_keys=True, 
                                            indent=4))
        return response

    def _head_key(self, req, match_object):
        collection_name = match_object.group("collection_name")
        key = match_object.group("key")
        self._log.debug("_head_key")

        try:
            collection_entry = \
                self._authenticator.authenticate(collection_name,
                                                 req)
        except Exception, instance:
            self._log.exception("%s" % (instance, ))
            raise exc.HTTPBadRequest()
            
        if collection_entry is None:
            raise exc.HTTPUnauthorized()

        try:
            key = urllib.unquote_plus(key)
            key = key.decode("utf-8")
        except Exception, instance:
            raise exc.HTTPServiceUnavailable(str(instance))

        version_id = None
        if "version_identifier" in req.GET:
            version_identifier = req.GET["version_identifier"]
            version_identifier = urllib.unquote_plus(version_identifier)
            version_id = self._id_translator.internal_id(version_identifier)

        self._log.info(
            "head_key: collection = (%s) %r username = %r key = %r %r" % (
            collection_entry.collection_id, 
            collection_entry.collection_name,
            collection_entry.username,
            key,
            version_id
        ))

        last_modified, content_length = \
            get_last_modified_and_content_length(self._interaction_pool,
                                                 collection_entry.collection_id,
                                                 key,
                                                 version_id)
        if last_modified is None or content_length is None:
            raise exc.HTTPNotFound("Not Found: %r" % (key, ))

        status = httplib.OK

        # Ticket #37 handle If-Modified-Since and If-Unmodified-Since headers

        if "If-Modified-Since" in req.headers:
            timestamp_str = req.headers["If-Modified-Since"]
            try:
                timestamp = parse_http_timestamp(timestamp_str)
            except Exception, instance:
                self._log.error(
                    "unparable timestamp '{0}'".format(timestamp_str))
                raise exc.HTTPServiceUnavailable(str(instance))
            if last_modified < timestamp:
                status = httplib.NOT_MODIFIED

        if "If-Unmodified-Since" in req.headers:
            timestamp_str = req.headers["If-Unmodified-Since"]
            try:
                timestamp = parse_http_timestamp(timestamp_str)
            except Exception, instance:
                self._log.error(
                    "unparable timestamp '{0}'".format(timestamp_str))
                raise exc.HTTPServiceUnavailable(str(instance))
            if last_modified > timestamp:
                status = httplib.PRECONDITION_FAILED

        response = Response(status=status, content_type=None)
        # 2012-09-06 dougfort Ticket #44 (temporary Connection: close)
        response.headers["Connection"] = "close"
        response.last_modified = last_modified
        response.content_length = content_length

        # Ticket #31 Guess Content-Type and Content-Encoding
        content_type, content_encoding = \
            mimetypes.guess_type(key, strict=False)
        if content_type is None:
            response.content_type = "application/octet-stream"
        else:
            response.content_type = content_type
        if content_encoding is not None:
            response.content_encoding = content_encoding

        return response

    def _list_conjoined(self, req, match_object):
        collection_name = match_object.group("collection_name")
        self._log.debug("_list_conjoined")

        try:
            collection_entry = \
                self._authenticator.authenticate(collection_name,
                                                 req)
        except Exception, instance:
            self._log.exception("%s" % (instance, ))
            raise exc.HTTPBadRequest()
            
        self._log.debug("_list_conjoined after authenticator")
        if collection_entry is None:
            raise exc.HTTPUnauthorized()

        variable_names = [
            "max_conjoined",
            "key_marker",
            "conjoined_identifier_marker"
        ]

        # pass on any variable names we recognize as keyword args
        kwargs = dict()
        for variable_name in variable_names:
            if variable_name in req.GET:
                variable_value = req.GET[variable_name]
                variable_value = urllib.unquote_plus(variable_value)
                variable_value = variable_value.decode("utf-8")
                kwargs[variable_name] = variable_value

        self._log.info(
            "list_conjoined: collection = (%s) %r username = %r %s" % (
            collection_entry.collection_id, 
            collection_entry.collection_name,
            collection_entry.username,
            kwargs,
        ))

        truncated, conjoined_entries = list_conjoined_archives(
            self._interaction_pool,
            collection_entry.collection_id,
            **kwargs
        )

        conjoined_list = list()
        for entry in conjoined_entries:
            row_dict = {
                "conjoined_identifier" : \
                    self._id_translator.public_id(entry.unified_id),
                "key" : entry.key,
                "create_timestamp" : _fix_timestamp(entry.create_timestamp),
                "abort_timestamp"  : _fix_timestamp(entry.abort_timestamp),
                "complete_timestamp":_fix_timestamp(entry.complete_timestamp),
            }
            conjoined_list.append(row_dict)

        response_dict = {
            "conjoined_list" : conjoined_list, 
            "truncated" : truncated
        }

        response = Response(content_type=_content_type_json)
        # 2012-09-06 dougfort Ticket #44 (temporary Connection: close)
        response.headers["Connection"] = "close"
        # 2012-08-16 dougfort Ticket #29 - set format json for debuging
        response.body_file.write(json.dumps(response_dict, 
                                            sort_keys=True,
                                            indent=4))
        return response

    def _list_upload_in_conjoined(self, req, match_object):
        collection_name = match_object.group("collection_name")
        key = match_object.group("key")
        conjoined_identifier = match_object.group("conjoined_identifier")
        self._log.debug("_list_upload_in_conjoined")

        try:
            collection_entry = \
                self._authenticator.authenticate(collection_name,
                                                 req)
        except Exception, instance:
            self._log.exception("%s" % (instance, ))
            raise exc.HTTPBadRequest()
            
        if collection_entry is None:
            raise exc.HTTPUnauthorized()

        try:
            key = urllib.unquote_plus(key)
            key = key.decode("utf-8")
        except Exception, instance:
            raise exc.HTTPServiceUnavailable(str(instance))

        unified_id = self._id_translator.internal_id(conjoined_identifier)

        self._log.info("list_upload: collection = (%s) %r %r key=%r %r" % (
            collection_entry.collection_id, 
            collection_entry.collection_name,
            collection_entry.username,
            key,
            unified_id
        ))
<|MERGE_RESOLUTION|>--- conflicted
+++ resolved
@@ -409,12 +409,8 @@
                     "unparsable timestamp '{0}'".format(timestamp_str))
                 raise exc.HTTPServiceUnavailable(str(instance))
             if last_modified < timestamp:
-<<<<<<< HEAD
-                response = Response()
                 # 2012-09-06 dougfort Ticket #44 (temporary Connection: close)
                 response.headers["Connection"] = "close"
-=======
->>>>>>> ddd5c285
                 response.last_modified = last_modified
                 response.status_int = httplib.NOT_MODIFIED
                 return  response
@@ -428,12 +424,8 @@
                     "unparsable timestamp '{0}'".format(timestamp_str))
                 raise exc.HTTPServiceUnavailable(str(instance))
             if last_modified > timestamp:
-<<<<<<< HEAD
-                response = Response()
                 # 2012-09-06 dougfort Ticket #44 (temporary Connection: close)
                 response.headers["Connection"] = "close"
-=======
->>>>>>> ddd5c285
                 response.last_modified = last_modified
                 response.status_int = httplib.PRECONDITION_FAILED
                 return  response
@@ -448,12 +440,8 @@
         else:
             status_int = httplib.OK
 
-<<<<<<< HEAD
-        response = Response(headers=response_headers)
         # 2012-09-06 dougfort Ticket #44 (temporary Connection: close)
         response.headers["Connection"] = "close"
-=======
->>>>>>> ddd5c285
         response.last_modified = last_modified
         response.content_length = content_length
 
