# -*- coding: utf-8 -*-
"""
retriever.py

A class that retrieves data from data readers.
"""
from base64 import b64encode
import httplib
import logging
import os

import pickle

import urllib2

import gevent

from tools.data_definitions import block_size, \
        create_timestamp
from tools.operational_stats_redis_sink import redis_queue_entry_tuple
from segment_visibility.sql_factory import version_for_key

from web_public_reader.exceptions import RetrieveFailedError
from web_public_reader.memcached_client import create_memcached_client

memcached_key_template = "internal_read_{0}_{1}"

_web_internal_reader_host = \
    os.environ["NIMBUSIO_WEB_INTERNAL_READER_HOST"]

_web_internal_reader_port = int(
    os.environ["NIMBUSIO_WEB_INTERNAL_READER_PORT"])

# if web internal reader has a cache available, load info for using it instead
# of always talking to the internal reader directly.
_web_internal_reader_cache_port = None
if 'NIMBUSIO_WEB_INTERNAL_READER_CACHE_PORT' in os.environ:
    _web_internal_reader_cache_port = int(
        os.environ['NIMBUSIO_WEB_INTERNAL_READER_CACHE_PORT'])

_web_internal_reader_max_cache_size = 100 * 1024 ** 2
if 'NIMBUSIO_WEB_INTERNAL_READER_MAX_CACHE_SIZE' in os.environ:
    _web_internal_reader_max_cache_size = int(
        os.environ['NIMBUSIO_WEB_INTERNAL_READER_MAX_CACHE_SIZE'])

_nimbusio_node_name = os.environ['NIMBUSIO_NODE_NAME']
_retrieve_retry_interval = 120
_buffer_size = 1024 ** 2

class Retriever(object):
    """retrieves data from web_internal_reader"""
    def __init__(
        self, 
        interaction_pool,
        redis_queue,
        collection_id, 
        versioned,
        key, 
        version_id,
        slice_offset,
        slice_size
    ):
        self._log = logging.getLogger("Retriever")
        self._memcached_client = create_memcached_client()
        self._interaction_pool = interaction_pool
        self._redis_queue = redis_queue
        self._collection_id = collection_id
        self._versioned = versioned
        self._key = key
        self._version_id = version_id
        self._slice_offset = slice_offset
        self._slice_size = slice_size
        self._key_rows = self._fetch_key_rows_from_database()
        self.total_file_size = 0

        self._sequence = 0
                
        # the amount to chop off the front of the first block
        self._offset_into_first_block = 0

        # the amount to chop off the end of the last block
        self._residue_from_last_block = 0

        # if we are looking for a specified slice, we can stop when
        # we find the last block
        self._last_block_in_slice_retrieved = False


    def _fetch_key_rows_from_database(self):
        # TODO: find a non-blocking way to do this
        # TODO: don't just use the local node, it might be wrong
        sql_text = version_for_key(self._collection_id, 
                                   versioned=self._versioned, 
                                   key=self._key,
                                   unified_id=self._version_id)

        args = {"collection_id" : self._collection_id,
                "key"           : self._key, 
                "unified_id"    : self._version_id}

        async_result = \
            self._interaction_pool.run(interaction=sql_text.encode("utf-8"),
                                       interaction_args=args,
                                       pool=_nimbusio_node_name)
        result = async_result.get()

        if len(result) == 0:
            raise RetrieveFailedError("key not found {0} {1} {2}".format(
                self._collection_id, 
                self._key,
                self._version_id))

        # row is of type psycopg2.extras.RealDictRow
        # we want an honest dict
        return [dict(row.items()) for row in result]

    def _cache_key_rows_in_memcached(self, key_rows):
        memcached_key = \
            memcached_key_template.format(_nimbusio_node_name, 
                                          key_rows[0]["unified_id"])
        self._log.debug("memcached_key = {0}".format(memcached_key))

        # pickle also won't handle the md5 digest, so we encode
        for key_row in key_rows:
            key_row["file_hash"] = b64encode(key_row["file_hash"]) 
            if key_row["combined_hash"] is not None:
                key_row["combined_hash"] = b64encode(key_row["combined_hash"]) 

        cache_dict = {
            "collection-id" : self._collection_id,
            "key"           : self._key,
            "status-rows"   : key_rows,
        }

        self._log.debug("caching {0}".format(memcached_key))
        try:
            successful = self._memcached_client.set(memcached_key, cache_dict)
        except Exception, instance:
            self._log.exception(instance)
            raise RetrieveFailedError("{0} {1} {2} {3}".format(
                self._collection_id, 
                self._key,
                self._version_id,
                instance))

        if not successful:
            self._log.warn("memcached set failed {0}".format(memcached_key))

    def _generate_key_rows(self, key_rows):

        # 2012-03-14 dougfort -- note that we are dealing wiht two different
        # types of 'size': 'raw' and 'zfec encoded'. 
        #
        # The caller requests slice_offset and slice_size in 'raw' size, 
        # segment file_size is also 'raw' size.
        #
        # But what we are going to request from each data_writer are 
        # 'zfec encoded' blocks which are smaller than raw blocks
        #
        # And we have to be careful, because each conjoined part could end 
        # with a short block

        # the sum of the sizes of all conjoined files we have looked at
        cumulative_file_size = 0

        # the amount of the slice we have retrieved
        cumulative_slice_size = 0

        # the raw offset adjusted for conjoined files we have skipped
        current_file_offset = None

        # this is how many blocks we skip at the start of this file
        # this applies to both raw blocks here and encoded blocks
        # at the data writers
        block_offset = None

        # number of blocks to retrieve from the current file
        # None means all blocks
        # note that we have to compute this for the last file only
        # but must allow for a possible short block at the end of each 
        # preceding file
        block_count = None

        for key_row in key_rows:

            if self._last_block_in_slice_retrieved:
                break

            next_cumulative_file_size = \
                    cumulative_file_size + key_row["file_size"]
            if next_cumulative_file_size <= self._slice_offset:
                cumulative_file_size = next_cumulative_file_size
                continue

            if current_file_offset is None:
                current_file_offset = \
                        self._slice_offset - cumulative_file_size
                assert current_file_offset >= 0
                
                block_offset = current_file_offset / block_size
                self._offset_into_first_block = \
                        current_file_offset \
                      - (block_offset * block_size)

            if self._slice_size is not None:
                assert cumulative_slice_size < self._slice_size
                next_slice_size = \
                    cumulative_slice_size + \
                        (key_row["file_size"] - current_file_offset)
                if next_slice_size >= self._slice_size:
                    self._last_block_in_slice_retrieved = True
                    current_file_slice_size = \
                            self._slice_size - cumulative_slice_size
                    block_count = current_file_slice_size / block_size
                    if current_file_slice_size % block_size != 0:
                        block_count += 1
                    self._residue_from_last_block = \
                            (block_count * block_size) - \
                            current_file_slice_size
                    # if we only have a single block, don't take
                    # too big of a chunk out of it
                    if cumulative_slice_size == 0 and block_count == 1:
                        self._residue_from_last_block -= \
                        self._offset_into_first_block
                else:
                    cumulative_slice_size = next_slice_size

            self._log.debug("cumulative_file_size={0}, "
                           "cumulative_slice_size={1}, "
                           "current_file_offset={2}, "
                           "block_offset={3}, "
                           "block_count={4}, "
                           "offset_into_first_block={5}, " 
                           "residue_from_loast_block={6}".format(
                           cumulative_file_size,
                           cumulative_slice_size,
                           current_file_offset,
                           block_offset,
                           block_count,
                           self._offset_into_first_block,
                           self._residue_from_last_block))
                    
            yield key_row, block_offset, block_count

            cumulative_file_size = next_cumulative_file_size
            current_file_offset = 0
            block_offset = 0
            block_count = None

    def retrieve(self, response, timeout):
        try:
            return self._retrieve(response, timeout)
        except Exception, instance:
            self._log.exception(instance)
            queue_entry = \
                redis_queue_entry_tuple(timestamp=create_timestamp(),
                                        collection_id=self._collection_id,
                                        value=1)
            self._redis_queue.put(("retrieve_error", queue_entry, ))
            response.status_int = httplib.SERVICE_UNAVAILABLE
            response.retry_after = _retrieve_retry_interval
            raise RetrieveFailedError(instance)

    def _retrieve(self, response, timeout):
        self._log.debug("start retrieve")
        self._cache_key_rows_in_memcached(self._key_rows)
        self.total_file_size = sum([row["file_size"] for row in self._key_rows])
        self._log.debug("total_file_size = {0}".format(self.total_file_size))

        queue_entry = \
            redis_queue_entry_tuple(timestamp=create_timestamp(),
                                    collection_id=self._collection_id,
                                    value=1)
        self._redis_queue.put(("retrieve_request", queue_entry, ))
        retrieve_bytes = 0L

        self._log.debug("start key_rows loop")
        first_block = True
        for entry in self._generate_key_rows(self._key_rows):

            key_row, block_offset, block_count = entry

            self._log.debug("request retrieve: {0} {1}".format(
                key_row["unified_id"], 
                key_row["conjoined_part"]
            ))

            # if a cache port is defined, and this response isn't larger than
            # the configured maximum, send the request through the cache.
            target_port = _web_internal_reader_port
            if (_web_internal_reader_cache_port is not None and
                status_row.seg_file_size <= 
                    _web_internal_reader_max_cache_size 
            ):
                target_port = _web_internal_reader_cache_port

            uri = "http://{0}:{1}/data/{2}/{3}".format(
                _web_internal_reader_host,
<<<<<<< HEAD
                target_port,
                status_row.seg_unified_id, 
                status_row.seg_conjoined_part)
=======
                _web_internal_reader_port,
                key_row["unified_id"], 
                key_row["conjoined_part"])
>>>>>>> ba073d86
            self._log.info("requesting {0}".format(uri))

            headers = {"x-nimbus-io-expected-content-length" : \
                            str(key_row["file_size"])}

            expected_status = httplib.OK
            if block_offset > 0 and block_count is None:
                headers["range"] = \
                    "bytes={0}-".format(block_offset * block_size)
                expected_status = httplib.PARTIAL_CONTENT
            elif block_count is not None:
                headers["range"] = \
                    "bytes={0}-{1}".format(
                        block_offset * block_size, 
                        (block_offset + block_count) * block_size - 1)
                expected_status = httplib.PARTIAL_CONTENT
                
            request = urllib2.Request(uri, headers=headers)
            self._log.debug("start request")
            try:
                urllib_response = urllib2.urlopen(request, timeout=timeout)
            except urllib2.HTTPError, instance:
                if instance.code == httplib.NOT_FOUND:
                    response.status_int = httplib.NOT_FOUND
                    break
                if instance.code == httplib.PARTIAL_CONTENT and \
                expected_status ==  httplib.PARTIAL_CONTENT:
                    urllib_response = instance
                else:
                    message = "urllib2.HTTPError '{0}' '{1}'".format(
                        instance.code, instance)
                    self._log.exception(message)
                    response.status_int = httplib.SERVICE_UNAVAILABLE
                    response.retry_after = _retrieve_retry_interval
                    break
            except gevent.httplib.RequestFailed, instance:
                message = "gevent.httplib.RequestFailed '{0}' '{1}'".format(
                    instance.args, instance.message)
                self._log.exception(message)
                response.status_int = httplib.SERVICE_UNAVAILABLE
                response.retry_after = _retrieve_retry_interval
                break
            except Exception, instance:
                message = "GET failed {0} '{1}'".format(
                    instance.__class__.__name__, instance)
                self._log.exception(message)
                response.status_int = httplib.SERVICE_UNAVAILABLE
                response.retry_after = _retrieve_retry_interval
                break
                
            if urllib_response is None:
                message = "GET returns None {0}".format(uri)
                self._log.error(message)
                response.status_int = httplib.SERVICE_UNAVAILABLE
                response.retry_after = _retrieve_retry_interval
                break

            # Ticket #68 add buffering
            # 2012-12-23 dougfort -- the choice of block_size as the
            # amount to read is fairly arbitrary but we should read at least 
            # that much
            prev_data = None
            while True:
                data = urllib_response.read(block_size)
                if len(data) == 0: 
                    assert prev_data is not None
                    if self._last_block_in_slice_retrieved and \
                    self._residue_from_last_block > 0:
                        prev_data = prev_data[:-self._residue_from_last_block]
                    self._log.debug("yielding {0} bytes from last block".format(
                        len(prev_data)))
                    yield prev_data
                    retrieve_bytes += len(prev_data)
                    break
                if prev_data is None:
                    if first_block:
                        assert len(data) > self._offset_into_first_block
                        prev_data = data[self._offset_into_first_block:]
                    else:
                        prev_data = data
                    continue
                self._log.debug("yielding {0} bytes".format(len(prev_data)))
                yield prev_data
                retrieve_bytes += len(prev_data)
                prev_data = data

            urllib_response.close()
            first_block = False

        # end - for entry in self._generate_key_rows(self._key_rows):

        if response.status_int == httplib.OK:
            redis_entries = [("retrieve_success", 1),
                             ("success_bytes_out", retrieve_bytes)]
        else:
            redis_entries = [("retrieve_error", 1),
                             ("error_bytes_out", retrieve_bytes)]

        timestamp = create_timestamp()
        for key, value in redis_entries:
            queue_entry = \
                redis_queue_entry_tuple(timestamp=timestamp,
                                    collection_id=self._collection_id,
                                    value=value)
            self._redis_queue.put((key, queue_entry, ))
<|MERGE_RESOLUTION|>--- conflicted
+++ resolved
@@ -289,22 +289,17 @@
             # the configured maximum, send the request through the cache.
             target_port = _web_internal_reader_port
             if (_web_internal_reader_cache_port is not None and
-                status_row.seg_file_size <= 
+                key_row["seg_file_size"] <= 
                     _web_internal_reader_max_cache_size 
             ):
                 target_port = _web_internal_reader_cache_port
 
             uri = "http://{0}:{1}/data/{2}/{3}".format(
                 _web_internal_reader_host,
-<<<<<<< HEAD
                 target_port,
-                status_row.seg_unified_id, 
-                status_row.seg_conjoined_part)
-=======
-                _web_internal_reader_port,
                 key_row["unified_id"], 
                 key_row["conjoined_part"])
->>>>>>> ba073d86
+
             self._log.info("requesting {0}".format(uri))
 
             headers = {"x-nimbus-io-expected-content-length" : \
